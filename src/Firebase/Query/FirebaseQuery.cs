namespace Firebase.Database.Query
{
    using System;
    using System.Collections.Generic;
    using System.Net.Http;
    using System.Reactive.Linq;
    using System.Threading.Tasks;

    using Firebase.Database.Http;
    using Firebase.Database.Offline;
    using Firebase.Database.Streaming;

    using Newtonsoft.Json;
    using System.Net;

    /// <summary>
    /// Represents a firebase query. 
    /// </summary>
    public abstract class FirebaseQuery : IFirebaseQuery, IDisposable
    {
        protected TimeSpan DEFAULT_HTTP_CLIENT_TIMEOUT = new TimeSpan(0, 0, 180);

        protected readonly FirebaseQuery Parent;

<<<<<<< HEAD
        protected HttpClient client;
=======
        private IHttpClientProxy client;
>>>>>>> 633a0cde

        /// <summary> 
        /// Initializes a new instance of the <see cref="FirebaseQuery"/> class.
        /// </summary>
        /// <param name="parent"> The parent of this query. </param>
        /// <param name="client"> The owning client. </param>
        protected FirebaseQuery(FirebaseQuery parent, FirebaseClient client)
        {
            this.Client = client;
            this.Parent = parent;
        }

        /// <summary>
        /// Gets the client.
        /// </summary>
        public FirebaseClient Client
        {
            get;
        }

        /// <summary>
        /// Queries the firebase server once returning collection of items.
        /// </summary>
        /// <param name="timeout"> Optional timeout value. </param>
        /// <typeparam name="T"> Type of elements. </typeparam>
        /// <returns> Collection of <see cref="FirebaseObject{T}"/> holding the entities returned by server. </returns>
        public async Task<IReadOnlyCollection<FirebaseObject<T>>> OnceAsync<T>(TimeSpan? timeout = null)
        {
            var url = string.Empty;

            try
            {
                url = await this.BuildUrlAsync().ConfigureAwait(false);
            }
            catch (Exception ex)
            {
                throw new FirebaseException("Couldn't build the url", string.Empty, string.Empty, HttpStatusCode.OK, ex);
            }

            return await this.GetClient(timeout).GetObjectCollectionAsync<T>(url, Client.Options.JsonSerializerSettings)
                .ConfigureAwait(false);
        }


        /// <summary>
        /// Assumes given query is pointing to a single object of type <typeparamref name="T"/> and retrieves it.
        /// </summary>
        /// <param name="timeout"> Optional timeout value. </param>
        /// <typeparam name="T"> Type of elements. </typeparam>
        /// <returns> Single object of type <typeparamref name="T"/>. </returns>
        public async Task<T> OnceSingleAsync<T>(TimeSpan? timeout = null)
        {
            var responseData = string.Empty;
            var statusCode = HttpStatusCode.OK;
            var url = string.Empty;

            try
            {
                url = await this.BuildUrlAsync().ConfigureAwait(false);
            }
            catch (Exception ex)
            {
                throw new FirebaseException("Couldn't build the url", string.Empty, responseData, statusCode, ex);
            }

            try
            {
                var response = await this.GetClient(timeout).GetAsync(url).ConfigureAwait(false);
                statusCode = response.StatusCode;
                responseData = await response.Content.ReadAsStringAsync().ConfigureAwait(false);

                response.EnsureSuccessStatusCode();
                response.Dispose();

                return JsonConvert.DeserializeObject<T>(responseData, Client.Options.JsonSerializerSettings);
            }
            catch (Exception ex)
            {
                throw new FirebaseException(url, string.Empty, responseData, statusCode, ex);
            }
        }

        /// <summary>
        /// Starts observing this query watching for changes real time sent by the server.
        /// </summary>
        /// <typeparam name="T"> Type of elements. </typeparam>
        /// <param name="elementRoot"> Optional custom root element of received json items. </param>
        /// <returns> Observable stream of <see cref="FirebaseEvent{T}"/>. </returns>
        public IObservable<FirebaseEvent<T>> AsObservable<T>(EventHandler<ExceptionEventArgs<FirebaseException>> exceptionHandler = null, string elementRoot = "")
        {
            return Observable.Create<FirebaseEvent<T>>(observer =>
            {
                var sub = new FirebaseSubscription<T>(observer, this, elementRoot, new FirebaseCache<T>());
                sub.ExceptionThrown += exceptionHandler;
                return sub.Run();
            });
        }

        /// <summary>
        /// Builds the actual URL of this query.
        /// </summary>
        /// <returns> The <see cref="string"/>. </returns>
        public async Task<string> BuildUrlAsync()
        {
            // if token factory is present on the parent then use it to generate auth token
            if (this.Client.Options.AuthTokenAsyncFactory != null)
            {
                var token = await this.Client.Options.AuthTokenAsyncFactory().ConfigureAwait(false);
                return this.WithAuth(token).BuildUrl(null);
            }

            return this.BuildUrl(null);
        }

        /// <summary>
        /// Posts given object to repository.
        /// </summary>
        /// <param name="obj"> The object. </param>
        /// <param name="generateKeyOffline"> Specifies whether the key should be generated offline instead of online. </param>
        /// <param name="timeout"> Optional timeout value. </param>
        /// <typeparam name="T"> Type of <see cref="obj"/> </typeparam>
        /// <returns> Resulting firebase object with populated key. </returns>
        public async Task<FirebaseObject<string>> PostAsync(string data, bool generateKeyOffline = true, TimeSpan? timeout = null)
        {
            // post generates a new key server-side, while put can be used with an already generated local key
            if (generateKeyOffline)
            {
                var key = FirebaseKeyGenerator.Next();
                await new ChildQuery(this, () => key, this.Client).PutAsync(data).ConfigureAwait(false);

                return new FirebaseObject<string>(key, data);
            }
            else
            {
                var c = this.GetClient(timeout);
                var sendData = await this.SendAsync(c, data, HttpMethod.Post).ConfigureAwait(false);
                var result = JsonConvert.DeserializeObject<PostResult>(sendData, Client.Options.JsonSerializerSettings);

                return new FirebaseObject<string>(result.Name, data);
            }
        }

        /// <summary>
        /// Patches data at given location instead of overwriting them.
        /// </summary> 
        /// <param name="obj"> The object. </param>
        /// <param name="timeout"> Optional timeout value. </param>
        /// <typeparam name="T"> Type of <see cref="obj"/> </typeparam>
        /// <returns> The <see cref="Task"/>. </returns>
        public async Task PatchAsync(string data, TimeSpan? timeout = null)
        {
            var c = this.GetClient(timeout);

            await this.Silent().SendAsync(c, data, new HttpMethod("PATCH")).ConfigureAwait(false);
        }

        /// <summary>
        /// Sets or overwrites data at given location.
        /// </summary> 
        /// <param name="obj"> The object. </param>
        /// <param name="timeout"> Optional timeout value. </param>
        /// <typeparam name="T"> Type of <see cref="obj"/> </typeparam>
        /// <returns> The <see cref="Task"/>. </returns>
        public async Task PutAsync(string data, TimeSpan? timeout = null)
        {
            var c = this.GetClient(timeout);

            await this.Silent().SendAsync(c, data, HttpMethod.Put).ConfigureAwait(false);
        }

        /// <summary>
        /// Deletes data from given location.
        /// </summary>
        /// <param name="timeout"> Optional timeout value. </param>
        /// <returns> The <see cref="Task"/>. </returns>
        public async Task DeleteAsync(TimeSpan? timeout = null)
        {
            var c = this.GetClient(timeout);
            var url = string.Empty;
            var responseData = string.Empty;
            var statusCode = HttpStatusCode.OK;

            try
            {
                url = await this.BuildUrlAsync().ConfigureAwait(false);
            }
            catch (Exception ex)
            {
                throw new FirebaseException("Couldn't build the url", string.Empty, responseData, statusCode, ex);
            }

            try
            {
                var result = await c.DeleteAsync(url).ConfigureAwait(false);
                statusCode = result.StatusCode;
                responseData = await result.Content.ReadAsStringAsync().ConfigureAwait(false);

                result.EnsureSuccessStatusCode();
            }
            catch (Exception ex)
            {
                throw new FirebaseException(url, string.Empty, responseData, statusCode, ex);
            }
        }

        /// <summary>
        /// Disposes this instance.  
        /// </summary>
        public void Dispose()
        {
            this.client?.Dispose();
        }

        /// <summary>
        /// Build the url segment of this child.
        /// </summary>
        /// <param name="child"> The child of this query. </param>
        /// <returns> The <see cref="string"/>. </returns>
        protected abstract string BuildUrlSegment(FirebaseQuery child);

        private string BuildUrl(FirebaseQuery child)
        {
            var url = this.BuildUrlSegment(child);

            if (this.Parent != null)
            {
                url = this.Parent.BuildUrl(this) + url;
            }

            return url;
        }

        private HttpClient GetClient(TimeSpan? timeout = null)
        {
            if (this.client == null)
            {
                this.client = Client.Options.HttpClientFactory.GetHttpClient(timeout ?? DEFAULT_HTTP_CLIENT_TIMEOUT);
            }

            return this.client.GetHttpClient();
        }

        private async Task<string> SendAsync(HttpClient client, string data, HttpMethod method)
        {
            var responseData = string.Empty;
            var statusCode = HttpStatusCode.OK;
            var requestData = data;
            var url = string.Empty;

            try
            {
                url = await this.BuildUrlAsync().ConfigureAwait(false);
            }
            catch (Exception ex)
            {
                throw new FirebaseException("Couldn't build the url", requestData, responseData, statusCode, ex);
            }

            var message = new HttpRequestMessage(method, url)
            {
                Content = new StringContent(requestData)
            };

            try
            {
                var result = await client.SendAsync(message).ConfigureAwait(false);
                statusCode = result.StatusCode;
                responseData = await result.Content.ReadAsStringAsync().ConfigureAwait(false);

                result.EnsureSuccessStatusCode();

                return responseData;
            }
            catch (Exception ex)
            {
                throw new FirebaseException(url, requestData, responseData, statusCode, ex);
            }
        }
    }
}<|MERGE_RESOLUTION|>--- conflicted
+++ resolved
@@ -22,11 +22,7 @@
 
         protected readonly FirebaseQuery Parent;
 
-<<<<<<< HEAD
-        protected HttpClient client;
-=======
         private IHttpClientProxy client;
->>>>>>> 633a0cde
 
         /// <summary> 
         /// Initializes a new instance of the <see cref="FirebaseQuery"/> class.
