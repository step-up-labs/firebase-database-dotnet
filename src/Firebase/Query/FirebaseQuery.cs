--- conflicted
+++ resolved
@@ -111,11 +111,7 @@
             if (generateKeyOffline)
             {
                 var key = FirebaseKeyGenerator.Next();
-<<<<<<< HEAD
-                await new ChildQuery(this.Parent, () => key, this.Client).PutAsync(obj).ConfigureAwait(false);
-=======
-                await new ChildQuery(key, this, this.Client).PutAsync(obj).ConfigureAwait(false);
->>>>>>> 0775409f
+                await new ChildQuery(this, () => key, this.Client).PutAsync(obj).ConfigureAwait(false);
 
                 return new FirebaseObject<T>(key, obj);
             }
