namespace Firebase.Database.Query
{
    using System;
    using System.Collections.Generic;
    using System.Net.Http;
    using System.Reactive.Linq;
    using System.Threading.Tasks;

    using Firebase.Database.Http;
    using Firebase.Database.Offline;
    using Firebase.Database.Streaming;

    using Newtonsoft.Json;

    /// <summary>
    /// Represents a firebase query. 
    /// </summary>
    public abstract class FirebaseQuery : IFirebaseQuery, IDisposable
    {
        protected readonly FirebaseQuery Parent;
         
        private HttpClient client;

        /// <summary> 
        /// Initializes a new instance of the <see cref="FirebaseQuery"/> class.
        /// </summary>
        /// <param name="parent"> The parent of this query. </param>
        /// <param name="client"> The owning client. </param>
        protected FirebaseQuery(FirebaseQuery parent, FirebaseClient client)
        {
            this.Client = client;
            this.Parent = parent;
        }

        /// <summary>
        /// Gets the client.
        /// </summary>
        public FirebaseClient Client
        {
            get;
        }

        /// <summary>
        /// Queries the firebase server once returning collection of items.
        /// </summary>
        /// <typeparam name="T"> Type of elements. </typeparam>
        /// <returns> Collection of <see cref="FirebaseObject{T}"/> holding the entities returned by server. </returns>
        public async Task<IReadOnlyCollection<FirebaseObject<T>>> OnceAsync<T>()
        {
            var path = await this.BuildUrlAsync().ConfigureAwait(false);

            return await this.GetClient().GetObjectCollectionAsync<T>(path).ConfigureAwait(false);
        }


        /// <summary>
        /// Assumes given query is pointing to a single object of type <typeparamref name="T"/> and retrieves it.
        /// </summary>
        /// <typeparam name="T"> Type of elements. </typeparam>
        /// <returns> Single object of type <typeparamref name="T"/>. </returns>
        public async Task<T> OnceSingleAsync<T>()
        {
            var path = await this.BuildUrlAsync().ConfigureAwait(false);
            var responseData = string.Empty;

            try
            {
                var response = await this.GetClient().GetAsync(path).ConfigureAwait(false);
                responseData = await response.Content.ReadAsStringAsync().ConfigureAwait(false);

                response.EnsureSuccessStatusCode();

                return JsonConvert.DeserializeObject<T>(responseData);
            }
            catch(Exception ex)
            {
                throw new FirebaseException(path, string.Empty, responseData, ex);
            }
        }

        /// <summary>
        /// Starts observing this query watching for changes real time sent by the server.
        /// </summary>
        /// <typeparam name="T"> Type of elements. </typeparam>
        /// <param name="elementRoot"> Optional custom root element of received json items. </param>
        /// <returns> Observable stream of <see cref="FirebaseEvent{T}"/>. </returns>
        public IObservable<FirebaseEvent<T>> AsObservable<T>(string elementRoot = "")
        {
            return Observable.Create<FirebaseEvent<T>>(observer => new FirebaseSubscription<T>(observer, this, elementRoot, new FirebaseCache<T>()).Run());
        }

        /// <summary>
        /// Builds the actual URL of this query.
        /// </summary>
        /// <returns> The <see cref="string"/>. </returns>
        public async Task<string> BuildUrlAsync()
        {
            // if token factory is present on the parent then use it to generate auth token
            if (this.Client.Options.AuthTokenAsyncFactory != null)
            {
                var token = await this.Client.Options.AuthTokenAsyncFactory().ConfigureAwait(false);
                return this.WithAuth(token).BuildUrl(null);
            }

            return this.BuildUrl(null);
        }

        /// <summary>
        /// Posts given object to repository.
        /// </summary>
        /// <param name="obj"> The object. </param> 
        /// <param name="generateKeyOffline"> Specifies whether the key should be generated offline instead of online. </param> 
        /// <typeparam name="T"> Type of <see cref="obj"/> </typeparam>
        /// <returns> Resulting firebase object with populated key. </returns>
        public async Task<FirebaseObject<T>> PostAsync<T>(T obj, bool generateKeyOffline = true)
        {
            // post generates a new key server-side, while put can be used with an already generated local key
            if (generateKeyOffline)
            {
                var key = FirebaseKeyGenerator.Next();
                await new ChildQuery(this, () => key, this.Client).PutAsync(obj).ConfigureAwait(false);

                return new FirebaseObject<T>(key, obj);
            }
            else
            {
                var c = this.GetClient();
                var data = await this.SendAsync(c, obj, HttpMethod.Post).ConfigureAwait(false);
                var result = JsonConvert.DeserializeObject<PostResult>(data);

                return new FirebaseObject<T>(result.Name, obj);
            }
        }

        /// <summary>
        /// Patches data at given location instead of overwriting them. 
        /// </summary> 
        /// <param name="obj"> The object. </param>  
        /// <typeparam name="T"> Type of <see cref="obj"/> </typeparam>
        /// <returns> The <see cref="Task"/>. </returns>
        public async Task PatchAsync<T>(T obj)
        {
            var c = this.GetClient();

            await this.SendAsync(c, obj, new HttpMethod("PATCH")).ConfigureAwait(false);
        }

        /// <summary>
        /// Sets or overwrites data at given location. 
        /// </summary> 
        /// <param name="obj"> The object. </param>  
        /// <typeparam name="T"> Type of <see cref="obj"/> </typeparam>
        /// <returns> The <see cref="Task"/>. </returns>
        public async Task PutAsync<T>(T obj)
        {
            var c = this.GetClient();

            await this.SendAsync(c, obj, HttpMethod.Put).ConfigureAwait(false);
        }

        /// <summary>
        /// Deletes data from given location.
        /// </summary>
        /// <returns> The <see cref="Task"/>. </returns>
        public async Task DeleteAsync()
        {
            var c = this.GetClient();
            var url = await this.BuildUrlAsync().ConfigureAwait(false);
            var responseData = string.Empty;

            try
            {
                var result = await c.DeleteAsync(url).ConfigureAwait(false);
                responseData = await result.Content.ReadAsStringAsync().ConfigureAwait(false);

                result.EnsureSuccessStatusCode();
            }
            catch (Exception ex)
            {
                throw new FirebaseException(url, string.Empty, responseData, ex);
            }
        }

        /// <summary>
        /// Disposes this instance.  
        /// </summary>
        public void Dispose()
        {
            this.client?.Dispose();
        }

        /// <summary>
        /// Build the url segment of this child.
        /// </summary>
        /// <param name="child"> The child of this query. </param>
        /// <returns> The <see cref="string"/>. </returns>
        protected abstract string BuildUrlSegment(FirebaseQuery child);

        private string BuildUrl(FirebaseQuery child)
        {
            var url = this.BuildUrlSegment(child);

            if (this.Parent != null)
            {
                url = this.Parent.BuildUrl(this) + url;
            }

            return url;
        }

        private HttpClient GetClient()
        {
            if (this.client == null)
            {
                this.client = new HttpClient();
            }

            return this.client;
        }

        private async Task<string> SendAsync<T>(HttpClient client, T obj, HttpMethod method)
        {
            var url = await this.BuildUrlAsync().ConfigureAwait(false);
            var requestData = JsonConvert.SerializeObject(obj);
            var message = new HttpRequestMessage(method, url)
            {
<<<<<<< HEAD
                Content = new StringContent(requestData)
=======
                Content = new StringContent(JsonConvert.SerializeObject(obj, this.Client.Options.JsonSerializerSettings))
>>>>>>> 78fef04b
            };

            var responseData = string.Empty;

            try
            {
                var result = await client.SendAsync(message).ConfigureAwait(false);
                responseData = await result.Content.ReadAsStringAsync().ConfigureAwait(false);

                result.EnsureSuccessStatusCode();

                return responseData;
            }
            catch(Exception ex)
            {
                throw new FirebaseException(url, requestData, responseData, ex);
            }
        }
    }
}<|MERGE_RESOLUTION|>--- conflicted
+++ resolved
@@ -221,14 +221,10 @@
         private async Task<string> SendAsync<T>(HttpClient client, T obj, HttpMethod method)
         {
             var url = await this.BuildUrlAsync().ConfigureAwait(false);
-            var requestData = JsonConvert.SerializeObject(obj);
+            var requestData = JsonConvert.SerializeObject(obj, this.Client.Options.JsonSerializerSettings);
             var message = new HttpRequestMessage(method, url)
             {
-<<<<<<< HEAD
                 Content = new StringContent(requestData)
-=======
-                Content = new StringContent(JsonConvert.SerializeObject(obj, this.Client.Options.JsonSerializerSettings))
->>>>>>> 78fef04b
             };
 
             var responseData = string.Empty;
